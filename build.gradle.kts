
import org.jetbrains.dokka.base.DokkaBase
import org.jetbrains.dokka.base.DokkaBaseConfiguration
import org.jetbrains.dokka.gradle.AbstractDokkaTask
import org.jetbrains.kotlin.gradle.dsl.KotlinVersion
import java.time.Year

plugins {
    `java-library`
    alias(libs.plugins.kotlin.jvm)
    alias(libs.plugins.licenser)
    alias(libs.plugins.kotlinter)
    alias(libs.plugins.kotlin.abi)
//    alias(libs.plugins.git.hooks)
    alias(libs.plugins.dokka)
    `maven-publish`
}

buildscript {
    dependencies {
        classpath(libs.dokka.base)
    }
}

group = "org.polyfrost"
version = project.findProperty("version") as String
val targetKotlinVersion = KotlinVersion.fromVersion(project.findProperty("kotlin.target") as String? ?: "1.9")
val jvmToolchainVersion = (project.findProperty("jvm.toolchain") as String? ?: "8").toInt()

allprojects {
    apply(plugin = "java-library")
    apply(plugin = rootProject.libs.plugins.kotlin.jvm.get().pluginId)
    apply(plugin = rootProject.libs.plugins.licenser.get().pluginId)
    apply(plugin = rootProject.libs.plugins.kotlinter.get().pluginId)
    apply(plugin = rootProject.libs.plugins.dokka.get().pluginId)
    apply(plugin = "maven-publish")

    group = rootProject.group
    version = rootProject.version

    repositories {
        mavenCentral()
        maven("https://repo.polyfrost.org/releases")
    }

    dependencies {
        implementation(rootProject.libs.bundles.kotlin)
<<<<<<< HEAD
        implementation(rootProject.libs.bundles.slf4j)
        implementation(rootProject.libs.bundles.markdown)
=======
        implementation(rootProject.libs.logging.api)
        testRuntimeOnly(rootProject.libs.logging.impl)
>>>>>>> d85d6ae4
    }

    java {
        withSourcesJar()
    }

    kotlin {
        compilerOptions {
            languageVersion = targetKotlinVersion
            apiVersion = targetKotlinVersion
            optIn.add("kotlin.experimental.ExperimentalTypeInference")
            freeCompilerArgs = listOf(
                "-Xcontext-receivers",
                "-Xjvm-default=all-compatibility",
                "-Xno-call-assertions",
                "-Xno-receiver-assertions",
                "-Xno-param-assertions",
            )
        }
        jvmToolchain(jvmToolchainVersion)
    }

    kotlinter {
        ignoreFailures = false
        reporters = arrayOf("checkstyle", "plain")
    }

    license {
        rule("${rootProject.projectDir}/HEADER")
        include("**/*.kt")
    }

    tasks {
        withType<AbstractDokkaTask> {
            pluginConfiguration<DokkaBase, DokkaBaseConfiguration> {
                val rootPath = "${rootProject.projectDir.absolutePath}/format/dokka"
                customStyleSheets = file("$rootPath/styles").listFiles()?.toList() ?: throw IllegalStateException("Please add git submodule https://github.com/Polyfrost/BuildFormat to /format")
                customAssets = file("$rootPath/assets").listFiles()!!.toList()
                templatesDir = file("$rootPath/templates")

                footerMessage = "© ${Year.now().value} PolyUI"
            }

            doLast {
                val scriptsOut = outputDirectory.get().asFile.resolve("scripts")
                val scriptsIn = file("${rootProject.projectDir}/format/dokka/scripts")
                if (project != rootProject) return@doLast
                scriptsIn.listFiles()!!.forEach {
                    it.copyTo(scriptsOut.resolve(it.name), overwrite = true)
                }
            }
        }

        named("build") {
            dependsOn("format")
        }

        register("format") {
            group = "formatting"
            description = "Formats source code according to project style"
            dependsOn(applyLicenses, formatKotlin)
        }
    }

    tasks {
        val dokkaJavadocJar by creating(Jar::class.java) {
            group = "documentation"
            archiveClassifier = "javadoc"
            from(dokkaJavadoc)
        }
    }
}

apiValidation {
    ignoredProjects.addAll(rootProject.subprojects.map { it.name })
}

subprojects {
    dependencies {
        api(project.rootProject)
    }

    tasks.jar {
        archiveBaseName = "${rootProject.name}-${project.name}"
    }

    tasks.named<Jar>("dokkaJavadocJar") {
        archiveBaseName = "polyui-${project.name}"
    }
}

tasks {
    create("dokkaHtmlJar", Jar::class.java) {
        group = "documentation"
        archiveBaseName = "polyui"
        archiveClassifier = "dokka"
        from(dokkaHtmlMultiModule.get().outputDirectory)
        duplicatesStrategy = DuplicatesStrategy.FAIL
    }
}

publishing {
    publications {
        create<MavenPublication>("Maven") {
            artifactId = project.name
            version = rootProject.version.toString()

            artifact(tasks.getByName<Jar>("jar").archiveFile)

            artifact(tasks.getByName<Jar>("sourcesJar").archiveFile) {
                this.classifier = "sources"
            }

            artifact(tasks.getByName<Jar>("dokkaJavadocJar").archiveFile) {
                builtBy(tasks.getByName("dokkaJavadocJar"))
                this.classifier = "javadoc"
            }

            val dokka = rootProject.tasks.getByName<Jar>("dokkaHtmlJar")
            artifact(dokka.archiveFile) {
                builtBy(dokka)
                classifier = "dokka"
            }
        }
    }

    repositories {
        mavenLocal()
        maven {
            url = uri("https://repo.polyfrost.org/releases")
            name = "releases"
            credentials(PasswordCredentials::class)
        }
        maven {
            url = uri("https://repo.polyfrost.org/snapshots")
            name = "snapshots"
            credentials(PasswordCredentials::class)
        }
        maven {
            url = uri("https://repo.polyfrost.org/private")
            name = "private"
            credentials(PasswordCredentials::class)
        }
    }
}

//gitHooks {
//    setHooks(mapOf("pre-commit" to "format"))
//}<|MERGE_RESOLUTION|>--- conflicted
+++ resolved
@@ -45,13 +45,9 @@
 
     dependencies {
         implementation(rootProject.libs.bundles.kotlin)
-<<<<<<< HEAD
-        implementation(rootProject.libs.bundles.slf4j)
         implementation(rootProject.libs.bundles.markdown)
-=======
         implementation(rootProject.libs.logging.api)
         testRuntimeOnly(rootProject.libs.logging.impl)
->>>>>>> d85d6ae4
     }
 
     java {
