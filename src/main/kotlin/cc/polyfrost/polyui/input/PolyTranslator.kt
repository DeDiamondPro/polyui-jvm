--- conflicted
+++ resolved
@@ -36,11 +36,7 @@
  *
  *  This can also be set with `-Dpolyui.locale="ll_CC"` or using [Settings.defaultLocale][cc.polyfrost.polyui.property.Settings.defaultLocale].
  *
-<<<<<<< HEAD
- *  If the file cannot be found, PolyUI will check for a 'global' file named `ll_xx.lang` (for example `en_xx.lang`) and use that instead if present.
-=======
  *  If the file cannot be found, PolyUI will check for a file named `ll_**.lang` (for example `en_default.lang`) and use that instead if present.
->>>>>>> 313dc4ed
  *  If that isn't found, it will use the default locale (above), and if that isn't found it will crash.
  *
  *  Keys can also be added using
@@ -159,7 +155,7 @@
         inline val initialized get() = string != key
 
         public override fun clone(): Text {
-            return Text(this.key, *objects).also {
+            return Text(this.key, this.objects).also {
                 polyTranslator = this.polyTranslator
             }
         }
@@ -206,7 +202,7 @@
                 )
                 i++
             }
-            if (i != objects.size) throw IllegalArgumentException("Found ${objects.size} object(s) for '$s'; but only $i substitutions were present! (objs: {${objects.joinToString(", ")}})")
+            if (i != objects.size) throw IllegalArgumentException("Found ${objects.size} object(s) for '$s'; but only ${i + 1} substitutions were present!")
             map[key] = s
             return s
         }
