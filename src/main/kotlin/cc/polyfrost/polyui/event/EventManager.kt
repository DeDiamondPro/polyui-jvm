--- conflicted
+++ resolved
@@ -47,7 +47,6 @@
     fun setMousePosAndUpdate(x: Float, y: Float) {
         mouseX = x
         mouseY = y
-<<<<<<< HEAD
         onApplicableDrawables_dontCheckChildren(x, y) {
             // we only need to check acceptsInput here as it controls the mouseOver flag, so if it doesn't accept input, mouseOver is always false
             if (isInside(x, y) && acceptsInput) {
@@ -57,18 +56,6 @@
                     accept(Events.MouseEntered)
                     mouseOverDrawables.add(this)
                     mouseOver = true
-=======
-        onApplicableLayouts(x, y) {
-            components.fastEach {
-                if (it.isInside(x, y)) {
-                    if (it.mouseOver) {
-                        // it.accept(ComponentEvent.MouseMoved(x, y))
-                    } else {
-                        it.accept(ComponentEvent.MouseEntered)
-                        mouseOverComponents.add(it)
-                        it.mouseOver = true
-                    }
->>>>>>> cbdcbc78
                 }
             }
         }
@@ -119,7 +106,6 @@
     }
 
     fun onMouseReleased(button: Int) {
-<<<<<<< HEAD
         if (button == 0) {
             mouseDown = false
             val curr = System.currentTimeMillis()
@@ -130,17 +116,6 @@
                 clickAmount = 1
             }
             clickTimer = curr
-=======
-        val curr = System.currentTimeMillis()
-        if (curr - clickTimer < polyUI.renderer.settings.multiClickInterval) {
-            if (clickAmount < polyUI.renderer.settings.maxClicksThatCanCombo) {
-                clickAmount++
-            } else {
-                clickAmount = 1
-            }
-        } else {
-            clickAmount = 1
->>>>>>> cbdcbc78
         }
         val event = Events.MouseReleased(button, mouseX, mouseY)
         var flagReleased = false
